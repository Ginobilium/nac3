[package]
name = "nac3embedded"
version = "0.1.0"
authors = ["M-Labs"]
edition = "2018"

[lib]
name = "nac3embedded"
crate-type = ["cdylib"]

[dependencies]
<<<<<<< HEAD
pyo3 = { version = "0.12.4", features = ["extension-module"] }
inkwell = { git = "https://github.com/TheDan64/inkwell", branch = "master", features = ["llvm11-0"] }
rustpython-parser = { git = "https://github.com/m-labs/RustPython", branch = "parser-mod" }
=======
pyo3 = { version = "0.14", features = ["extension-module"] }
rustpython-parser = { git = "https://github.com/pca006132/RustPython", branch = "main" }
inkwell = { git = "https://github.com/TheDan64/inkwell", branch = "master", features = ["llvm11-0"] }
parking_lot = "0.11"
>>>>>>> 59dac8bd
nac3core = { path = "../nac3core" }<|MERGE_RESOLUTION|>--- conflicted
+++ resolved
@@ -9,14 +9,8 @@
 crate-type = ["cdylib"]
 
 [dependencies]
-<<<<<<< HEAD
-pyo3 = { version = "0.12.4", features = ["extension-module"] }
-inkwell = { git = "https://github.com/TheDan64/inkwell", branch = "master", features = ["llvm11-0"] }
+pyo3 = { version = "0.14", features = ["extension-module"] }
 rustpython-parser = { git = "https://github.com/m-labs/RustPython", branch = "parser-mod" }
-=======
-pyo3 = { version = "0.14", features = ["extension-module"] }
-rustpython-parser = { git = "https://github.com/pca006132/RustPython", branch = "main" }
 inkwell = { git = "https://github.com/TheDan64/inkwell", branch = "master", features = ["llvm11-0"] }
 parking_lot = "0.11"
->>>>>>> 59dac8bd
 nac3core = { path = "../nac3core" }