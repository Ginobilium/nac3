{
  "nodes": {
    "nixpkgs": {
      "locked": {
<<<<<<< HEAD
        "lastModified": 1638279546,
        "narHash": "sha256-1KCwN7twjp1dBdp0jPgVdYFztDkCR8+roo0B34J9oBY=",
        "owner": "NixOS",
        "repo": "nixpkgs",
        "rev": "96b4157790fc96e70d6e6c115e3f34bba7be490f",
=======
        "lastModified": 1637328665,
        "narHash": "sha256-z6ufVwquLM0IiNZxd5oT1M33Lv0aB3WICpk8ZKwpxjw=",
        "owner": "NixOS",
        "repo": "nixpkgs",
        "rev": "0f4b4b85d959200f52c16bbb74036994e7db5f74",
>>>>>>> 25fc9db6
        "type": "github"
      },
      "original": {
        "owner": "NixOS",
<<<<<<< HEAD
        "ref": "nixos-21.11",
=======
>>>>>>> 25fc9db6
        "repo": "nixpkgs",
        "rev": "0f4b4b85d959200f52c16bbb74036994e7db5f74",
        "type": "github"
      }
    },
    "root": {
      "inputs": {
        "nixpkgs": "nixpkgs"
      }
    }
  },
  "root": "root",
  "version": 7
}<|MERGE_RESOLUTION|>--- conflicted
+++ resolved
@@ -2,27 +2,15 @@
   "nodes": {
     "nixpkgs": {
       "locked": {
-<<<<<<< HEAD
-        "lastModified": 1638279546,
-        "narHash": "sha256-1KCwN7twjp1dBdp0jPgVdYFztDkCR8+roo0B34J9oBY=",
-        "owner": "NixOS",
-        "repo": "nixpkgs",
-        "rev": "96b4157790fc96e70d6e6c115e3f34bba7be490f",
-=======
         "lastModified": 1637328665,
         "narHash": "sha256-z6ufVwquLM0IiNZxd5oT1M33Lv0aB3WICpk8ZKwpxjw=",
         "owner": "NixOS",
         "repo": "nixpkgs",
         "rev": "0f4b4b85d959200f52c16bbb74036994e7db5f74",
->>>>>>> 25fc9db6
         "type": "github"
       },
       "original": {
         "owner": "NixOS",
-<<<<<<< HEAD
-        "ref": "nixos-21.11",
-=======
->>>>>>> 25fc9db6
         "repo": "nixpkgs",
         "rev": "0f4b4b85d959200f52c16bbb74036994e7db5f74",
         "type": "github"
