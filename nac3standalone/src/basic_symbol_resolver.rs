use nac3core::{
    codegen::CodeGenContext,
    location::Location,
<<<<<<< HEAD
    symbol_resolver::{SymbolResolver, ValueEnum},
=======
    symbol_resolver::{SymbolResolver, SymbolValue},
>>>>>>> 7ee82de3
    toplevel::{DefinitionId, TopLevelDef},
    typecheck::{
        type_inferencer::PrimitiveStore,
        typedef::{Type, Unifier},
    },
};
<<<<<<< HEAD
use nac3parser::ast::StrRef;
use parking_lot::{Mutex, RwLock};
=======
use parking_lot::{Mutex, RwLock};
use nac3parser::ast::{self, StrRef};
>>>>>>> 7ee82de3
use std::{collections::HashMap, sync::Arc};

pub struct ResolverInternal {
    pub id_to_type: Mutex<HashMap<StrRef, Type>>,
    pub id_to_def: Mutex<HashMap<StrRef, DefinitionId>>,
    pub class_names: Mutex<HashMap<StrRef, Type>>,
    pub module_globals: Mutex<HashMap<StrRef, SymbolValue>>,
}

impl ResolverInternal {
    pub fn add_id_def(&self, id: StrRef, def: DefinitionId) {
        self.id_to_def.lock().insert(id, def);
    }

    pub fn add_id_type(&self, id: StrRef, ty: Type) {
        self.id_to_type.lock().insert(id, ty);
    }

    pub fn add_module_global(&self, id: StrRef, val: SymbolValue) {
        self.module_globals.lock().insert(id, val);
    }
}

pub struct Resolver(pub Arc<ResolverInternal>);

impl SymbolResolver for Resolver {
    fn get_default_param_value(&self, expr: &ast::Expr) -> Option<SymbolValue> {
        match &expr.node {
            ast::ExprKind::Name { id, .. } => {
                self.0.module_globals.lock().get(id).cloned()
            }
            _ => unimplemented!("other type of expr not supported at {}", expr.location)
        }
    }

    fn get_symbol_type(
        &self,
        _: &mut Unifier,
        _: &[Arc<RwLock<TopLevelDef>>],
        _: &PrimitiveStore,
        str: StrRef,
    ) -> Option<Type> {
        let ret = self.0.id_to_type.lock().get(&str).cloned();
        if ret.is_none() {
            // println!("unknown here resolver {}", str);
        }
        ret
    }

    fn get_symbol_value<'ctx, 'a>(
        &self,
        _: StrRef,
        _: &mut CodeGenContext<'ctx, 'a>,
    ) -> Option<ValueEnum<'ctx>> {
        unimplemented!()
    }

    fn get_symbol_location(&self, _: StrRef) -> Option<Location> {
        unimplemented!()
    }

    fn get_identifier_def(&self, id: StrRef) -> Option<DefinitionId> {
        self.0.id_to_def.lock().get(&id).cloned()
    }
}<|MERGE_RESOLUTION|>--- conflicted
+++ resolved
@@ -1,24 +1,15 @@
 use nac3core::{
     codegen::CodeGenContext,
     location::Location,
-<<<<<<< HEAD
-    symbol_resolver::{SymbolResolver, ValueEnum},
-=======
-    symbol_resolver::{SymbolResolver, SymbolValue},
->>>>>>> 7ee82de3
+    symbol_resolver::{SymbolResolver, SymbolValue, ValueEnum},
     toplevel::{DefinitionId, TopLevelDef},
     typecheck::{
         type_inferencer::PrimitiveStore,
         typedef::{Type, Unifier},
     },
 };
-<<<<<<< HEAD
-use nac3parser::ast::StrRef;
+use nac3parser::ast::{self, StrRef};
 use parking_lot::{Mutex, RwLock};
-=======
-use parking_lot::{Mutex, RwLock};
-use nac3parser::ast::{self, StrRef};
->>>>>>> 7ee82de3
 use std::{collections::HashMap, sync::Arc};
 
 pub struct ResolverInternal {
