use std::borrow::Borrow;
use std::{collections::HashMap, sync::Arc};

use super::typecheck::type_inferencer::PrimitiveStore;
use super::typecheck::typedef::{SharedUnifier, Type, TypeEnum, Unifier};
use crate::symbol_resolver::SymbolResolver;
<<<<<<< HEAD
use inkwell::context::Context;
=======
use inkwell::{
    basic_block::BasicBlock, builder::Builder, context::Context, module::Module,
    types::BasicTypeEnum, values::PointerValue,
};
>>>>>>> 99276c8f
use parking_lot::{Mutex, RwLock};
use rustpython_parser::ast::{self, Stmt};

#[derive(PartialEq, Eq, PartialOrd, Ord, Clone, Copy)]
pub struct DefinitionId(pub usize);

pub enum TopLevelDef {
    Class {
        // object ID used for TypeEnum
        object_id: DefinitionId,
        // type variables bounded to the class.
        type_vars: Vec<Type>,
        // class fields
        fields: Vec<(String, Type)>,
        // class methods, pointing to the corresponding function definition.
        methods: Vec<(String, Type, DefinitionId)>,
        // ancestor classes, including itself.
        ancestors: Vec<DefinitionId>,
        // symbol resolver of the module defined the class, none if it is built-in type
        resolver: Option<Arc<Mutex<dyn SymbolResolver + Send>>>,
    },
    Function {
        // prefix for symbol, should be unique globally, and not ending with numbers
        name: String,
        // function signature.
        signature: Type,
        /// Function instance to symbol mapping
        /// Key: string representation of type variable values, sorted by variable ID in ascending
        /// order, including type variables associated with the class.
        /// Value: function symbol name.
        instance_to_symbol: HashMap<String, String>,
        /// Function instances to annotated AST mapping
        /// Key: string representation of type variable values, sorted by variable ID in ascending
        /// order, including type variables associated with the class. Excluding rigid type
        /// variables.
        /// Value: AST annotated with types together with a unification table index. Could contain
        /// rigid type variables that would be substituted when the function is instantiated.
        instance_to_stmt: HashMap<String, (Stmt<Option<Type>>, usize)>,
        // symbol resolver of the module defined the class
        resolver: Option<Arc<Mutex<dyn SymbolResolver + Send>>>,
    },
    Initializer {
        class_id: DefinitionId,
    },
}

pub struct TopLevelContext {
    pub definitions: Arc<RwLock<Vec<RwLock<TopLevelDef>>>>,
    pub unifiers: Arc<RwLock<Vec<(SharedUnifier, PrimitiveStore)>>>,
    pub conetexts: Arc<RwLock<Vec<Mutex<Context>>>>,
}

pub fn name_mangling(mut class_name: String, method_name: &str) -> String {
    // need to further extend to more name mangling like instantiations of typevar
    class_name.push_str(method_name);
    class_name
}

pub struct TopLevelDefInfo {
    // like adding some info on top of the TopLevelDef for later parsing the class bases, method,
    // and function sigatures
    def: TopLevelDef, // the definition entry
    ty: Type,         // the entry in the top_level unifier
    ast: Option<ast::Stmt<()>>, // the ast submitted by applications, primitives and class methods will have None value here
                                //  resolver: Option<&'a dyn SymbolResolver> // the resolver
}

pub struct TopLevelComposer {
    pub definition_list: Vec<TopLevelDefInfo>,
    pub primitives: PrimitiveStore,
    pub unifier: Unifier,
}

impl TopLevelComposer {
    pub fn make_primitives() -> (PrimitiveStore, Unifier) {
        let mut unifier = Unifier::new();
        let int32 = unifier.add_ty(TypeEnum::TObj {
            obj_id: DefinitionId(0),
            fields: HashMap::new().into(),
            params: HashMap::new(),
        });
        let int64 = unifier.add_ty(TypeEnum::TObj {
            obj_id: DefinitionId(1),
            fields: HashMap::new().into(),
            params: HashMap::new(),
        });
        let float = unifier.add_ty(TypeEnum::TObj {
            obj_id: DefinitionId(2),
            fields: HashMap::new().into(),
            params: HashMap::new(),
        });
        let bool = unifier.add_ty(TypeEnum::TObj {
            obj_id: DefinitionId(3),
            fields: HashMap::new().into(),
            params: HashMap::new(),
        });
        let none = unifier.add_ty(TypeEnum::TObj {
            obj_id: DefinitionId(4),
            fields: HashMap::new().into(),
            params: HashMap::new(),
        });
        let primitives = PrimitiveStore { int32, int64, float, bool, none };
        crate::typecheck::magic_methods::set_primitives_magic_methods(&primitives, &mut unifier);
        (primitives, unifier)
    }

    pub fn new() -> Self {
        let primitives = Self::make_primitives();
        let definition_list: Vec<TopLevelDefInfo> = vec![
            TopLevelDefInfo {
                def: Self::make_top_level_class_def(0, None),
                ast: None,
                ty: primitives.0.int32,
            },
            TopLevelDefInfo {
                def: Self::make_top_level_class_def(1, None),
                ast: None,
                ty: primitives.0.int64,
            },
            TopLevelDefInfo {
                def: Self::make_top_level_class_def(2, None),
                ast: None,
                ty: primitives.0.float,
            },
            TopLevelDefInfo {
                def: Self::make_top_level_class_def(3, None),
                ast: None,
                ty: primitives.0.bool,
            },
            TopLevelDefInfo {
                def: Self::make_top_level_class_def(4, None),
                ast: None,
                ty: primitives.0.none,
            },
        ]; // the entries for primitive types
        TopLevelComposer { definition_list, primitives: primitives.0, unifier: primitives.1 }
    }

    /// already include the definition_id of itself inside the ancestors vector
    pub fn make_top_level_class_def(
        index: usize,
        resolver: Option<Arc<Mutex<dyn SymbolResolver + Send>>>,
    ) -> TopLevelDef {
        TopLevelDef::Class {
            object_id: DefinitionId(index),
            type_vars: Default::default(),
            fields: Default::default(),
            methods: Default::default(),
            ancestors: vec![DefinitionId(index)],
            resolver,
        }
    }

    pub fn make_top_level_function_def(
        name: String,
        ty: Type,
        resolver: Option<Arc<Mutex<dyn SymbolResolver + Send>>>,
    ) -> TopLevelDef {
        TopLevelDef::Function {
            name,
            signature: ty,
            instance_to_symbol: Default::default(),
            instance_to_stmt: Default::default(),
            resolver,
        }
    }

    // like to make and return a "primitive" symbol resolver? so that the symbol resolver
    // can later figure out primitive type definitions when passed a primitive type name
    pub fn get_primitives_definition(&self) -> Vec<(String, DefinitionId, Type)> {
        vec![
            ("int32".into(), DefinitionId(0), self.primitives.int32),
            ("int64".into(), DefinitionId(1), self.primitives.int64),
            ("float".into(), DefinitionId(2), self.primitives.float),
            ("bool".into(), DefinitionId(3), self.primitives.bool),
            ("none".into(), DefinitionId(4), self.primitives.none),
        ]
    }

    pub fn register_top_level(
        &mut self,
        ast: ast::Stmt<()>,
        resolver: Option<Arc<Mutex<dyn SymbolResolver + Send>>>,
    ) -> Result<Vec<(String, DefinitionId, Type)>, String> {
        match &ast.node {
            ast::StmtKind::ClassDef { name, body, .. } => {
                let class_name = name.to_string();
                let class_def_id = self.definition_list.len();

                // add the class to the unifier
                let ty = self.unifier.add_ty(TypeEnum::TObj {
                    obj_id: DefinitionId(class_def_id),
                    fields: Default::default(),
                    params: Default::default(),
                });

                let mut ret_vector: Vec<(String, DefinitionId, Type)> =
                    vec![(class_name.clone(), DefinitionId(class_def_id), ty)];
                // parse class def body and register class methods into the def list
                // NOTE: module's symbol resolver would not know the name of the class methods,
                // thus cannot return their definition_id? so we have to manage it ourselves?
                // or do we return the class method list of (method_name, def_id, type) to
                // application to be used to build symbol resolver? <- current implementation
                // FIXME: better do not return and let symbol resolver to manage the mangled name
                for b in body {
                    if let ast::StmtKind::FunctionDef { name, .. } = &b.node {
                        let fun_name = name_mangling(class_name.clone(), name);
                        let def_id = self.definition_list.len();
                        // add to unifier
                        let ty = self.unifier.add_ty(TypeEnum::TFunc(
                            crate::typecheck::typedef::FunSignature {
                                args: Default::default(),
                                ret: self.primitives.none,
                                vars: Default::default(),
                            },
                        ));
                        // add to the definition list
                        self.definition_list.push(TopLevelDefInfo {
                            def: Self::make_top_level_function_def(fun_name.clone(), ty, None), // FIXME:
                            ty,
                            ast: None, // since it is inside the class def body statments
                        });
                        ret_vector.push((fun_name, DefinitionId(def_id), ty));

                        // if it is the contructor, special handling is needed. In the above
                        // handling, we still add __init__ function to the class method
                        if name == "__init__" {
                            self.definition_list.push(TopLevelDefInfo {
                                def: TopLevelDef::Initializer {
                                    class_id: DefinitionId(class_def_id),
                                },
                                ty: self.primitives.none, // arbitary picked one
                                ast: None, // it is inside the class def body statments
                            })
                            // FIXME: should we return this to the symbol resolver?, should be yes
                        }
                    } else {
                    } // else do nothing
                }
                // add to the definition list
                self.definition_list.push(TopLevelDefInfo {
                    def: Self::make_top_level_class_def(class_def_id, resolver),
                    ast: Some(ast),
                    ty,
                });

                Ok(ret_vector)
            }

            ast::StmtKind::FunctionDef { name, .. } => {
                let fun_name = name.to_string();
                let def_id = self.definition_list.len();
                // add to the unifier
                let ty =
                    self.unifier.add_ty(TypeEnum::TFunc(crate::typecheck::typedef::FunSignature {
                        args: Default::default(),
                        ret: self.primitives.none,
                        vars: Default::default(),
                    }));
                // add to the definition list
                self.definition_list.push(TopLevelDefInfo {
                    def: Self::make_top_level_function_def(
                        name.into(),
                        self.primitives.none,
                        resolver,
                    ),
                    ast: Some(ast),
                    ty,
                });

                Ok(vec![(fun_name, DefinitionId(def_id), ty)])
            }

            _ => Err("only registrations of top level classes/functions are supprted".into()),
        }
    }

    /// this should be called after all top level classes are registered, and will actually fill in those fields of the previous dummy one
    pub fn analyze_top_level(&mut self) -> Result<(), String> {
        for mut d in &mut self.definition_list {
            if let Some(ast) = &d.ast {
                match &ast.node {
                    ast::StmtKind::ClassDef {
                        bases,
                        body,
                        ..
                    } => {
                        // get the mutable reference of the entry in the definition list, get the `TopLevelDef`
                        let (_,
                            ancestors,
                            fields,
                            methods,
                            type_vars,
                            // resolver,
                        ) = if let TopLevelDef::Class {
                            object_id, 
                            ancestors,
                            fields,
                            methods,
                            type_vars,
                            resolver
                        } = &mut d.def { 
                            (object_id, ancestors, fields, methods, type_vars) // FIXME: this unwrap is not safe
                        } else { unreachable!() };
                        
                        // try to get mutable reference of the entry in the unification table, get the `TypeEnum`
                        let (params,
                            fields
                        ) = if let TypeEnum::TObj {
                            params, // FIXME: this params is immutable, even if this is mutable, what should the key be, get the original typevar's var_id?
                            fields,
                            ..
                        } = self.unifier.get_ty(d.ty).borrow() {
                            (params, fields)
                        } else { unreachable!() };

                        // ancestors and typevars associate with the class are analyzed by looking
                        // into the `bases` ast node
                        for b in bases {
                            match &b.node {
                                // typevars bounded to the class, things like `class A(Generic[T, V, ImportedModule.T])`
                                // should update the TopLevelDef::Class.typevars and the TypeEnum::TObj.params
                                ast::ExprKind::Subscript {value, slice, ..} if {
                                    if let ast::ExprKind::Name {id, ..} = &value.node {
                                        id == "Generic"
                                    } else { false }
                                } => {
                                    match &slice.node {
                                        // `class Foo(Generic[T, V, P, ImportedModule.T]):`
                                        ast::ExprKind::Tuple {elts, ..} => {
                                            for e in elts {
                                                // TODO: I'd better parse the node to get the Type of the type vars(can have things like: A.B.C.typevar?)
                                                match &e.node {
                                                    ast::ExprKind::Name {id, ..} => {
                                                        // the def_list
                                                        // type_vars.push(resolver.get_symbol_type(id).ok_or_else(|| "unknown type variable".to_string())?); FIXME:
                                                        
                                                        // the TypeEnum of the class
                                                        // FIXME: the `params` destructed above is not mutable, even if this is mutable, what should the key be?
                                                        unimplemented!()
                                                    },

                                                    _ => unimplemented!()
                                                }
                                            }
                                        },

                                        // `class Foo(Generic[T]):`
                                        ast::ExprKind::Name {id, ..} => {
                                            // the def_list
                                            // type_vars.push(resolver.get_symbol_type(id).ok_or_else(|| "unknown type variable".to_string())?); FIXME:
                                            
                                            // the TypeEnum of the class
                                            // FIXME: the `params` destructed above is not mutable, even if this is mutable, what should the key be?
                                            unimplemented!()
                                        },

                                        // `class Foo(Generic[ImportedModule.T])`
                                        ast::ExprKind::Attribute {value, attr, ..} => {
                                            // TODO: 
                                            unimplemented!()
                                        },

                                        _ => return Err("not supported".into()) // NOTE: it is really all the supported cases?
                                    };
                                },

                                // base class, name directly available inside the
                                // module, can use this module's symbol resolver
                                ast::ExprKind::Name {id, ..} => {
                                    // let def_id = resolver.get_identifier_def(id); FIXME: 
                                    // the definition list
                                    // ancestors.push(def_id); 
                                },

                                // base class, things can be like `class A(BaseModule.Base)`, here we have to get the
                                // symbol resolver of the module `BaseModule`?
                                ast::ExprKind::Attribute {value, attr, ..} => {
                                    if let ast::ExprKind::Name {id, ..} = &value.node {
                                        // if let Some(base_module_resolver) = resolver.get_module_resolver(id) {
                                        //     let def_id = base_module_resolver.get_identifier_def(attr);
                                        //     // the definition list
                                        //     ancestors.push(def_id);
                                        // } else { return Err("unkown imported module".into()) } FIXME:
                                    } else { return Err("unkown imported module".into()) }
                                },
                                
                                // `class Foo(ImportedModule.A[int, bool])`, A is a class with associated type variables
                                ast::ExprKind::Subscript {value, slice, ..} => {
                                    unimplemented!()
                                },
                                _ => return Err("not supported".into())
                            }
                        }

                        // class method and field are analyzed by 
                        // looking into the class body ast node
                        for stmt in body {
                            if let ast::StmtKind::FunctionDef {
                                    name,
                                    args,
                                    body,
                                    returns,
                                    ..
                            } = &stmt.node {

                            } else {  } 
                            // do nothing. we do not care about things like this?
                            // class A:
                            //     a = 3
                            //     b = [2, 3]


                        }
                    },

                    // top level function definition
                    ast::StmtKind::FunctionDef {
                        name,
                        args,
                        body,
                        returns,
                        ..
                    } => {
                        unimplemented!()
                    }

                    _ => return Err("only expect function and class definitions to be submitted here to be analyzed".into())
                }
            }
        }
        Ok(())
    }
}

pub fn parse_type_var<T>(
    input: &ast::Expr<T>,
    resolver: &dyn SymbolResolver,
) -> Result<Type, String> {
    match &input.node {
        ast::ExprKind::Name { id, .. } => resolver
            .get_symbol_type(id)
            .ok_or_else(|| "unknown type variable identifer".to_string()),

        ast::ExprKind::Attribute { value, attr, .. } => {
            if let ast::ExprKind::Name { id, .. } = &value.node {
                let next_resolver = resolver
                    .get_module_resolver(id)
                    .ok_or_else(|| "unknown imported module".to_string())?;
                next_resolver
                    .get_symbol_type(attr)
                    .ok_or_else(|| "unknown type variable identifer".to_string())
            } else {
                unimplemented!()
                // recursively resolve attr thing, FIXME: new problem: how do we handle this?
                // # A.py
                // class A:
                //     T = TypeVar('T', int, bool)
                //     pass
                // # B.py
                // import A
                // class B(Generic[A.A.T]):
                //     pass
            }
        }

        _ => Err("not supported".into()),
    }
}<|MERGE_RESOLUTION|>--- conflicted
+++ resolved
@@ -4,14 +4,7 @@
 use super::typecheck::type_inferencer::PrimitiveStore;
 use super::typecheck::typedef::{SharedUnifier, Type, TypeEnum, Unifier};
 use crate::symbol_resolver::SymbolResolver;
-<<<<<<< HEAD
 use inkwell::context::Context;
-=======
-use inkwell::{
-    basic_block::BasicBlock, builder::Builder, context::Context, module::Module,
-    types::BasicTypeEnum, values::PointerValue,
-};
->>>>>>> 99276c8f
 use parking_lot::{Mutex, RwLock};
 use rustpython_parser::ast::{self, Stmt};
 
@@ -307,16 +300,16 @@
                             type_vars,
                             // resolver,
                         ) = if let TopLevelDef::Class {
-                            object_id, 
+                            object_id,
                             ancestors,
                             fields,
                             methods,
                             type_vars,
                             resolver
-                        } = &mut d.def { 
+                        } = &mut d.def {
                             (object_id, ancestors, fields, methods, type_vars) // FIXME: this unwrap is not safe
                         } else { unreachable!() };
-                        
+
                         // try to get mutable reference of the entry in the unification table, get the `TypeEnum`
                         let (params,
                             fields
@@ -348,7 +341,7 @@
                                                     ast::ExprKind::Name {id, ..} => {
                                                         // the def_list
                                                         // type_vars.push(resolver.get_symbol_type(id).ok_or_else(|| "unknown type variable".to_string())?); FIXME:
-                                                        
+
                                                         // the TypeEnum of the class
                                                         // FIXME: the `params` destructed above is not mutable, even if this is mutable, what should the key be?
                                                         unimplemented!()
@@ -363,7 +356,7 @@
                                         ast::ExprKind::Name {id, ..} => {
                                             // the def_list
                                             // type_vars.push(resolver.get_symbol_type(id).ok_or_else(|| "unknown type variable".to_string())?); FIXME:
-                                            
+
                                             // the TypeEnum of the class
                                             // FIXME: the `params` destructed above is not mutable, even if this is mutable, what should the key be?
                                             unimplemented!()
@@ -371,7 +364,7 @@
 
                                         // `class Foo(Generic[ImportedModule.T])`
                                         ast::ExprKind::Attribute {value, attr, ..} => {
-                                            // TODO: 
+                                            // TODO:
                                             unimplemented!()
                                         },
 
@@ -382,9 +375,9 @@
                                 // base class, name directly available inside the
                                 // module, can use this module's symbol resolver
                                 ast::ExprKind::Name {id, ..} => {
-                                    // let def_id = resolver.get_identifier_def(id); FIXME: 
+                                    // let def_id = resolver.get_identifier_def(id); FIXME:
                                     // the definition list
-                                    // ancestors.push(def_id); 
+                                    // ancestors.push(def_id);
                                 },
 
                                 // base class, things can be like `class A(BaseModule.Base)`, here we have to get the
@@ -398,7 +391,7 @@
                                         // } else { return Err("unkown imported module".into()) } FIXME:
                                     } else { return Err("unkown imported module".into()) }
                                 },
-                                
+
                                 // `class Foo(ImportedModule.A[int, bool])`, A is a class with associated type variables
                                 ast::ExprKind::Subscript {value, slice, ..} => {
                                     unimplemented!()
@@ -407,7 +400,7 @@
                             }
                         }
 
-                        // class method and field are analyzed by 
+                        // class method and field are analyzed by
                         // looking into the class body ast node
                         for stmt in body {
                             if let ast::StmtKind::FunctionDef {
@@ -418,7 +411,7 @@
                                     ..
                             } = &stmt.node {
 
-                            } else {  } 
+                            } else {  }
                             // do nothing. we do not care about things like this?
                             // class A:
                             //     a = 3
