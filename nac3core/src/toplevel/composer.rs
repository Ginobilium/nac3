--- conflicted
+++ resolved
@@ -1,10 +1,8 @@
 use std::cell::RefCell;
 
 use nac3parser::ast::fold::Fold;
-use inkwell::{FloatPredicate, IntPredicate};
 
 use crate::{
-    symbol_resolver::SymbolValue,
     typecheck::type_inferencer::{FunctionData, Inferencer},
     codegen::expr::get_subst_key,
 };
@@ -42,417 +40,7 @@
         builtins: Vec<(StrRef, FunSignature, Arc<GenCall>)>,
     ) -> (Self, HashMap<StrRef, DefinitionId>, HashMap<StrRef, Type>) {
         let mut primitives = Self::make_primitives();
-<<<<<<< HEAD
         let (mut definition_ast_list, builtin_name_list) = builtins::get_built_ins(&mut primitives);
-=======
-
-        let int32 = primitives.0.int32;
-        let int64 = primitives.0.int64;
-        let float = primitives.0.float;
-        let boolean = primitives.0.bool;
-        let range = primitives.0.range;
-        let string = primitives.0.str;
-        let num_ty = primitives.1.get_fresh_var_with_range(&[int32, int64, float, boolean]);
-        let var_map: HashMap<_, _> = vec![(num_ty.1, num_ty.0)].into_iter().collect();
-
-        let mut definition_ast_list = {
-            let top_level_def_list = vec![
-                Arc::new(RwLock::new(Self::make_top_level_class_def(
-                    0,
-                    None,
-                    "int32".into(),
-                    None,
-                ))),
-                Arc::new(RwLock::new(Self::make_top_level_class_def(
-                    1,
-                    None,
-                    "int64".into(),
-                    None,
-                ))),
-                Arc::new(RwLock::new(Self::make_top_level_class_def(
-                    2,
-                    None,
-                    "float".into(),
-                    None,
-                ))),
-                Arc::new(RwLock::new(Self::make_top_level_class_def(3, None, "bool".into(), None))),
-                Arc::new(RwLock::new(Self::make_top_level_class_def(4, None, "none".into(), None))),
-                Arc::new(RwLock::new(Self::make_top_level_class_def(
-                    5,
-                    None,
-                    "range".into(),
-                    None,
-                ))),
-                Arc::new(RwLock::new(Self::make_top_level_class_def(6, None, "str".into(), None))),
-                Arc::new(RwLock::new(TopLevelDef::Function {
-                    name: "int32".into(),
-                    simple_name: "int32".into(),
-                    signature: primitives.1.add_ty(TypeEnum::TFunc(RefCell::new(FunSignature {
-                        args: vec![FuncArg { name: "_".into(), ty: num_ty.0, default_value: None }],
-                        ret: int32,
-                        vars: var_map.clone(),
-                    }))),
-                    var_id: Default::default(),
-                    instance_to_symbol: Default::default(),
-                    instance_to_stmt: Default::default(),
-                    resolver: None,
-                    codegen_callback: Some(Arc::new(GenCall::new(Box::new(
-                        |ctx, _, fun, args| {
-                            let int32 = ctx.primitives.int32;
-                            let int64 = ctx.primitives.int64;
-                            let float = ctx.primitives.float;
-                            let boolean = ctx.primitives.bool;
-                            let arg_ty = fun.0.args[0].ty;
-                            let arg = args[0].1;
-                            if ctx.unifier.unioned(arg_ty, boolean) {
-                                Some(
-                                    ctx.builder
-                                        .build_int_s_extend(
-                                            arg.into_int_value(),
-                                            ctx.ctx.i32_type(),
-                                            "sext",
-                                        )
-                                        .into(),
-                                )
-                            } else if ctx.unifier.unioned(arg_ty, int32) {
-                                Some(arg)
-                            } else if ctx.unifier.unioned(arg_ty, int64) {
-                                Some(
-                                    ctx.builder
-                                        .build_int_truncate(
-                                            arg.into_int_value(),
-                                            ctx.ctx.i32_type(),
-                                            "trunc",
-                                        )
-                                        .into(),
-                                )
-                            } else if ctx.unifier.unioned(arg_ty, float) {
-                                let val = ctx
-                                    .builder
-                                    .build_float_to_signed_int(
-                                        arg.into_float_value(),
-                                        ctx.ctx.i32_type(),
-                                        "fptosi",
-                                    )
-                                    .into();
-                                Some(val)
-                            } else {
-                                unreachable!()
-                            }
-                        },
-                    )))),
-                })),
-                Arc::new(RwLock::new(TopLevelDef::Function {
-                    name: "int64".into(),
-                    simple_name: "int64".into(),
-                    signature: primitives.1.add_ty(TypeEnum::TFunc(RefCell::new(FunSignature {
-                        args: vec![FuncArg { name: "_".into(), ty: num_ty.0, default_value: None }],
-                        ret: int64,
-                        vars: var_map.clone(),
-                    }))),
-                    var_id: Default::default(),
-                    instance_to_symbol: Default::default(),
-                    instance_to_stmt: Default::default(),
-                    resolver: None,
-                    codegen_callback: Some(Arc::new(GenCall::new(Box::new(
-                        |ctx, _, fun, args| {
-                            let int32 = ctx.primitives.int32;
-                            let int64 = ctx.primitives.int64;
-                            let float = ctx.primitives.float;
-                            let boolean = ctx.primitives.bool;
-                            let arg_ty = fun.0.args[0].ty;
-                            let arg = args[0].1;
-                            if ctx.unifier.unioned(arg_ty, boolean)
-                                || ctx.unifier.unioned(arg_ty, int32)
-                            {
-                                Some(
-                                    ctx.builder
-                                        .build_int_s_extend(
-                                            arg.into_int_value(),
-                                            ctx.ctx.i64_type(),
-                                            "sext",
-                                        )
-                                        .into(),
-                                )
-                            } else if ctx.unifier.unioned(arg_ty, int64) {
-                                Some(arg)
-                            } else if ctx.unifier.unioned(arg_ty, float) {
-                                let val = ctx
-                                    .builder
-                                    .build_float_to_signed_int(
-                                        arg.into_float_value(),
-                                        ctx.ctx.i64_type(),
-                                        "fptosi",
-                                    )
-                                    .into();
-                                Some(val)
-                            } else {
-                                unreachable!()
-                            }
-                        },
-                    )))),
-                })),
-                Arc::new(RwLock::new(TopLevelDef::Function {
-                    name: "float".into(),
-                    simple_name: "float".into(),
-                    signature: primitives.1.add_ty(TypeEnum::TFunc(RefCell::new(FunSignature {
-                        args: vec![FuncArg { name: "_".into(), ty: num_ty.0, default_value: None }],
-                        ret: float,
-                        vars: var_map.clone(),
-                    }))),
-                    var_id: Default::default(),
-                    instance_to_symbol: Default::default(),
-                    instance_to_stmt: Default::default(),
-                    resolver: None,
-                    codegen_callback: Some(Arc::new(GenCall::new(Box::new(
-                        |ctx, _, fun, args| {
-                            let int32 = ctx.primitives.int32;
-                            let int64 = ctx.primitives.int64;
-                            let boolean = ctx.primitives.bool;
-                            let float = ctx.primitives.float;
-                            let arg_ty = fun.0.args[0].ty;
-                            let arg = args[0].1;
-                            if ctx.unifier.unioned(arg_ty, boolean)
-                                || ctx.unifier.unioned(arg_ty, int32)
-                                || ctx.unifier.unioned(arg_ty, int64)
-                            {
-                                let arg = args[0].1.into_int_value();
-                                let val = ctx
-                                    .builder
-                                    .build_signed_int_to_float(arg, ctx.ctx.f64_type(), "sitofp")
-                                    .into();
-                                Some(val)
-                            } else if ctx.unifier.unioned(arg_ty, float) {
-                                Some(arg)
-                            } else {
-                                unreachable!()
-                            }
-                        },
-                    )))),
-                })),
-                Arc::new(RwLock::new(TopLevelDef::Function {
-                    name: "round".into(),
-                    simple_name: "round".into(),
-                    signature: primitives.1.add_ty(TypeEnum::TFunc(RefCell::new(FunSignature {
-                        args: vec![FuncArg { name: "_".into(), ty: float, default_value: None }],
-                        ret: int32,
-                        vars: Default::default(),
-                    }))),
-                    var_id: Default::default(),
-                    instance_to_symbol: Default::default(),
-                    instance_to_stmt: Default::default(),
-                    resolver: None,
-                    codegen_callback: Some(Arc::new(GenCall::new(Box::new(|ctx, _, _, args| {
-                        let arg = args[0].1;
-                        let round_intrinsic =
-                            ctx.module.get_function("llvm.round.f64").unwrap_or_else(|| {
-                                let float = ctx.ctx.f64_type();
-                                let fn_type = float.fn_type(&[float.into()], false);
-                                ctx.module.add_function("llvm.round.f64", fn_type, None)
-                            });
-                        let val = ctx
-                            .builder
-                            .build_call(round_intrinsic, &[arg], "round")
-                            .try_as_basic_value()
-                            .left()
-                            .unwrap();
-                        Some(
-                            ctx.builder
-                                .build_float_to_signed_int(
-                                    val.into_float_value(),
-                                    ctx.ctx.i32_type(),
-                                    "fptosi",
-                                )
-                                .into(),
-                        )
-                    })))),
-                })),
-                Arc::new(RwLock::new(TopLevelDef::Function {
-                    name: "round64".into(),
-                    simple_name: "round64".into(),
-                    signature: primitives.1.add_ty(TypeEnum::TFunc(RefCell::new(FunSignature {
-                        args: vec![FuncArg { name: "_".into(), ty: float, default_value: None }],
-                        ret: int64,
-                        vars: Default::default(),
-                    }))),
-                    var_id: Default::default(),
-                    instance_to_symbol: Default::default(),
-                    instance_to_stmt: Default::default(),
-                    resolver: None,
-                    codegen_callback: Some(Arc::new(GenCall::new(Box::new(|ctx, _, _, args| {
-                        let arg = args[0].1;
-                        let round_intrinsic =
-                            ctx.module.get_function("llvm.round.f64").unwrap_or_else(|| {
-                                let float = ctx.ctx.f64_type();
-                                let fn_type = float.fn_type(&[float.into()], false);
-                                ctx.module.add_function("llvm.round.f64", fn_type, None)
-                            });
-                        let val = ctx
-                            .builder
-                            .build_call(round_intrinsic, &[arg], "round")
-                            .try_as_basic_value()
-                            .left()
-                            .unwrap();
-                        Some(
-                            ctx.builder
-                                .build_float_to_signed_int(
-                                    val.into_float_value(),
-                                    ctx.ctx.i64_type(),
-                                    "fptosi",
-                                )
-                                .into(),
-                        )
-                    })))),
-                })),
-                Arc::new(RwLock::new(TopLevelDef::Function {
-                    name: "range".into(),
-                    simple_name: "range".into(),
-                    signature: primitives.1.add_ty(TypeEnum::TFunc(RefCell::new(FunSignature {
-                        args: vec![
-                            FuncArg { name: "start".into(), ty: int32, default_value: None },
-                            FuncArg {
-                                name: "stop".into(),
-                                ty: int32,
-                                // placeholder
-                                default_value: Some(SymbolValue::I32(0)),
-                            },
-                            FuncArg {
-                                name: "step".into(),
-                                ty: int32,
-                                default_value: Some(SymbolValue::I32(1)),
-                            },
-                        ],
-                        ret: range,
-                        vars: Default::default(),
-                    }))),
-                    var_id: Default::default(),
-                    instance_to_symbol: Default::default(),
-                    instance_to_stmt: Default::default(),
-                    resolver: None,
-                    codegen_callback: Some(Arc::new(GenCall::new(Box::new(|ctx, _, _, args| {
-                        let mut start = None;
-                        let mut stop = None;
-                        let mut step = None;
-                        let int32 = ctx.ctx.i32_type();
-                        let zero = int32.const_zero();
-                        for (i, arg) in args.iter().enumerate() {
-                            if arg.0 == Some("start".into()) {
-                                start = Some(arg.1);
-                            } else if arg.0 == Some("stop".into()) {
-                                stop = Some(arg.1);
-                            } else if arg.0 == Some("step".into()) {
-                                step = Some(arg.1);
-                            } else if i == 0 {
-                                start = Some(arg.1);
-                            } else if i == 1 {
-                                stop = Some(arg.1);
-                            } else if i == 2 {
-                                step = Some(arg.1);
-                            }
-                        }
-                        // TODO: error when step == 0
-                        let step = step.unwrap_or_else(|| int32.const_int(1, false).into());
-                        let stop = stop.unwrap_or_else(|| {
-                            let v = start.unwrap();
-                            start = None;
-                            v
-                        });
-                        let start = start.unwrap_or_else(|| int32.const_zero().into());
-                        let ty = int32.array_type(3);
-                        let ptr = ctx.builder.build_alloca(ty, "range");
-                        unsafe {
-                            let a = ctx.builder.build_in_bounds_gep(ptr, &[zero, zero], "start");
-                            let b = ctx.builder.build_in_bounds_gep(
-                                ptr,
-                                &[zero, int32.const_int(1, false)],
-                                "end",
-                            );
-                            let c = ctx.builder.build_in_bounds_gep(
-                                ptr,
-                                &[zero, int32.const_int(2, false)],
-                                "step",
-                            );
-                            ctx.builder.build_store(a, start);
-                            ctx.builder.build_store(b, stop);
-                            ctx.builder.build_store(c, step);
-                        }
-                        Some(ptr.into())
-                    })))),
-                })),
-                Arc::new(RwLock::new(TopLevelDef::Function {
-                    name: "str".into(),
-                    simple_name: "str".into(),
-                    signature: primitives.1.add_ty(TypeEnum::TFunc(RefCell::new(FunSignature {
-                        args: vec![FuncArg { name: "_".into(), ty: string, default_value: None }],
-                        ret: string,
-                        vars: Default::default(),
-                    }))),
-                    var_id: Default::default(),
-                    instance_to_symbol: Default::default(),
-                    instance_to_stmt: Default::default(),
-                    resolver: None,
-                    codegen_callback: Some(Arc::new(GenCall::new(Box::new(|_, _, _, args| {
-                        Some(args[0].1)
-                    })))),
-                })),
-                Arc::new(RwLock::new(TopLevelDef::Function {
-                    name: "bool".into(),
-                    simple_name: "bool".into(),
-                    signature: primitives.1.add_ty(TypeEnum::TFunc(RefCell::new(FunSignature {
-                        args: vec![FuncArg { name: "_".into(), ty: num_ty.0, default_value: None }],
-                        ret: primitives.0.bool,
-                        vars: var_map,
-                    }))),
-                    var_id: Default::default(),
-                    instance_to_symbol: Default::default(),
-                    instance_to_stmt: Default::default(),
-                    resolver: None,
-                    codegen_callback: Some(Arc::new(GenCall::new(Box::new(
-                        |ctx, _, fun, args| {
-                            let int32 = ctx.primitives.int32;
-                            let int64 = ctx.primitives.int64;
-                            let float = ctx.primitives.float;
-                            let boolean = ctx.primitives.bool;
-                            let arg_ty = fun.0.args[0].ty;
-                            let arg = args[0].1;
-                            if ctx.unifier.unioned(arg_ty, boolean) {
-                                Some(arg)
-                            } else if ctx.unifier.unioned(arg_ty, int32) {
-                                Some(ctx.builder.build_int_compare(
-                                    IntPredicate::NE,
-                                    ctx.ctx.i32_type().const_zero(),
-                                    arg.into_int_value(),
-                                    "bool",
-                                ).into())
-                            } else if ctx.unifier.unioned(arg_ty, int64) {
-                                Some(ctx.builder.build_int_compare(
-                                    IntPredicate::NE,
-                                    ctx.ctx.i64_type().const_zero(),
-                                    arg.into_int_value(),
-                                    "bool",
-                                ).into())
-                            } else if ctx.unifier.unioned(arg_ty, float) {
-                                let val = ctx.builder.
-                                    build_float_compare(
-                                        // UEQ as bool(nan) is True
-                                        FloatPredicate::UEQ,
-                                        arg.into_float_value(),
-                                        ctx.ctx.f64_type().const_zero(),
-                                        "bool"
-                                    ).into();
-                                Some(val)
-                            } else {
-                                unreachable!()
-                            }
-                        },
-                    )))),
-                })),
-            ];
-            let ast_list: Vec<Option<ast::Stmt<()>>> =
-                (0..top_level_def_list.len()).map(|_| None).collect();
-            izip!(top_level_def_list, ast_list).collect_vec()
-        };
->>>>>>> 1e6848ab
         let primitives_ty = primitives.0;
         let mut unifier = primitives.1;
         let mut keyword_list: HashSet<StrRef> = HashSet::from_iter(vec![
