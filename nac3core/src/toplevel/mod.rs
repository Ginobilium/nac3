--- conflicted
+++ resolved
@@ -24,12 +24,8 @@
 
 pub mod composer;
 pub mod helper;
-<<<<<<< HEAD
-mod type_annotation;
 pub mod builtins;
-=======
 pub mod type_annotation;
->>>>>>> 1e6848ab
 use composer::*;
 use type_annotation::*;
 #[cfg(test)]
